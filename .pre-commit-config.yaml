repos:
  - repo: https://github.com/pre-commit/pre-commit-hooks
    rev: v2.3.0
    hooks:
      - id: check-yaml
      - id: end-of-file-fixer
      - id: trailing-whitespace
      - id: debug-statements

  - repo: https://gitlab.com/pycqa/flake8
    rev: 3.7.8
    hooks:
      - id: flake8
        additional_dependencies: [flake8-bugbear]

  - repo: https://github.com/psf/black
    rev: 19.3b0
    hooks:
      - id: black

  - repo: https://github.com/asottile/seed-isort-config
    rev: v1.9.1
    hooks:
      - id: seed-isort-config

  - repo: https://github.com/pre-commit/mirrors-isort
    rev: v4.3.21
    hooks:
      - id: isort
<<<<<<< HEAD
=======
        additional_dependencies:
          - toml
>>>>>>> e4009ca9

  - repo: https://github.com/pre-commit/mirrors-mypy
    rev: v0.770
    hooks:
      - id: mypy
<<<<<<< HEAD
        exclude: "(^docs/conf.py)|(tests/*)"
=======
        exclude: "(^docs/conf.py)|(^src/windeval/app.py)"
>>>>>>> e4009ca9
<|MERGE_RESOLUTION|>--- conflicted
+++ resolved
@@ -27,18 +27,11 @@
     rev: v4.3.21
     hooks:
       - id: isort
-<<<<<<< HEAD
-=======
         additional_dependencies:
           - toml
->>>>>>> e4009ca9
 
   - repo: https://github.com/pre-commit/mirrors-mypy
     rev: v0.770
     hooks:
       - id: mypy
-<<<<<<< HEAD
-        exclude: "(^docs/conf.py)|(tests/*)"
-=======
-        exclude: "(^docs/conf.py)|(^src/windeval/app.py)"
->>>>>>> e4009ca9
+        exclude: "(^docs/conf.py)|(tests/*)|(^src/windeval/app.py)"