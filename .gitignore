--- conflicted
+++ resolved
@@ -9,9 +9,6 @@
 .pytest_cache
 .mypy_cache
 
-<<<<<<< HEAD
-=======
 .history/
 
->>>>>>> e4009ca9
 .vscode/