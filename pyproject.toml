[tool.poetry]
name = "windeval"
version = "2020.1"
description = ""
authors = ["windeval developers <windeval@googlegroups.com>"]
license = "MIT"
readme = "README.md"
repository = "https://github.com/windeval/windeval"

[tool.poetry.dependencies]
python = "^3.7"
scipy = "^1.4.1"
pandas = "^1.0.3"
xarray = "^0.15.1"
matplotlib = "^3.2.1"
netcdf4 = "^1.5.3"
h5py = "^2.10.0"
<<<<<<< HEAD
=======
streamlit = "^0.58.0"
windeval-catalog = { git = "https://github.com/windeval/windeval-catalog.git", branch = "master" }
>>>>>>> e4009ca9

[tool.poetry.dev-dependencies]
pytest = "^5.4.1"
pytest-cov = "^2.8.1"
black = "^19.3b0"
isort = "^4.3.21"
flake8 = "^3.7.9"
flake8-bugbear = "^20.1.4"
mypy = "^0.770"
pre-commit = "^2.2.0"
<<<<<<< HEAD
sphinx = "^3.0.0"
numpydoc = "^0.9.2"
recommonmark = "^0.6.0"
sphinx_rtd_theme = "^0.4.3"
jupyterlab = "^2.1.0"
pdbpp = "^0.10.2"
ipdb = "^0.13.2"

=======
pdbpp = "^0.10.2"
ipdb = "^0.13.2"
sphinx = { version = "^3.0.0", optional = true }
numpydoc = { version = "^0.9.2", optional = true }
recommonmark = { version = "^0.6.0", optional = true }
sphinx_rtd_theme = { version = "^0.4.3", optional = true }
jupyterlab = { version = "^2.1.0", optional = true }
bpython = { version = "^0.19", optional = true }

[tool.poetry.extras]
bpy = ["bpython"]
lab = ["jupyterlab"]
docs = ["sphinx", "numpydoc", "recommonmark", "sphinx_rtd_theme"]

[tool.isort]
line_length = 88
force_single_line = false
atomic = true
include_trailing_comma = true
lines_after_imports = 2
lines_between_types = 1
multi_line_output = 3
use_parentheses = true
not_skip = "__init__.py"
skip_glob = ["*/setup.py"]
filter_files = true
known_first_party = "windeval"
known_third_party = ["matplotlib", "numpy", "pytest", "scipy", "streamlit", "windeval", "xarray"]

[tool.black]
line-length = 88
include = '\.pyi?$'
exclude = '''
/(
    \.eggs
  | \.git
  | \.hg
  | \.mypy_cache
  | \.tox
  | \.venv
  | _build
  | buck-out
  | build
  | dist
  | tests/.*/setup.py
)/
'''

>>>>>>> e4009ca9
[build-system]
requires = ["poetry>=0.12"]
build-backend = "poetry.masonry.api"<|MERGE_RESOLUTION|>--- conflicted
+++ resolved
@@ -15,11 +15,8 @@
 matplotlib = "^3.2.1"
 netcdf4 = "^1.5.3"
 h5py = "^2.10.0"
-<<<<<<< HEAD
-=======
 streamlit = "^0.58.0"
 windeval-catalog = { git = "https://github.com/windeval/windeval-catalog.git", branch = "master" }
->>>>>>> e4009ca9
 
 [tool.poetry.dev-dependencies]
 pytest = "^5.4.1"
@@ -30,16 +27,6 @@
 flake8-bugbear = "^20.1.4"
 mypy = "^0.770"
 pre-commit = "^2.2.0"
-<<<<<<< HEAD
-sphinx = "^3.0.0"
-numpydoc = "^0.9.2"
-recommonmark = "^0.6.0"
-sphinx_rtd_theme = "^0.4.3"
-jupyterlab = "^2.1.0"
-pdbpp = "^0.10.2"
-ipdb = "^0.13.2"
-
-=======
 pdbpp = "^0.10.2"
 ipdb = "^0.13.2"
 sphinx = { version = "^3.0.0", optional = true }
@@ -88,7 +75,6 @@
 )/
 '''
 
->>>>>>> e4009ca9
 [build-system]
 requires = ["poetry>=0.12"]
 build-backend = "poetry.masonry.api"